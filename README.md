--- conflicted
+++ resolved
@@ -20,15 +20,12 @@
 
 ## 🌐 Deployed Service
 
-<<<<<<< HEAD
 **Service URL**: `https://python-executor-317362064963.us-central1.run.app`
-=======
 2. **Clone and Build**:
    ```bash
    git clone https://github.com/HiteshSonetaNEU/StackSync.git
    cd python-execution-api
    ```
->>>>>>> 4ec79e91
 
 ## 🧪 Testing with Google Cloud SDK
 
